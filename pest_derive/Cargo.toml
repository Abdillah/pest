[package]
name = "pest_derive"
description = "pest's derive macro"
version = "1.0.2"
authors = ["Dragoș Tiselice <dragostiselice@gmail.com>"]
repository = "https://github.com/pest-parser/pest"
documentation = "https://docs.rs/pest"
keywords = ["pest", "parser", "peg", "grammar"]
categories = ["parsing"]
license = "MIT/Apache-2.0"
readme = "_README.md"

[lib]
name = "pest_derive"
proc-macro = true

[dependencies]
quote = "^0.3"
<<<<<<< HEAD
syn = "^0.10"
pest = { path = "../pest", version = "^1.0.0-beta" }
pest_meta = { path = "../pest_meta", version = "^1.0.0-beta" }
=======
syn = "^0.11"
pest = { path = "../pest", version = "^1.0" }
>>>>>>> 18b405c4

[badges]
codecov = { repository = "pest-parser/pest" }
maintenance = { status = "actively-developed" }
travis-ci = { repository = "pest-parser/pest" }<|MERGE_RESOLUTION|>--- conflicted
+++ resolved
@@ -16,14 +16,9 @@
 
 [dependencies]
 quote = "^0.3"
-<<<<<<< HEAD
-syn = "^0.10"
-pest = { path = "../pest", version = "^1.0.0-beta" }
-pest_meta = { path = "../pest_meta", version = "^1.0.0-beta" }
-=======
 syn = "^0.11"
 pest = { path = "../pest", version = "^1.0" }
->>>>>>> 18b405c4
+pest_meta = { path = "../pest_meta", version = "0.1.0" }
 
 [badges]
 codecov = { repository = "pest-parser/pest" }
